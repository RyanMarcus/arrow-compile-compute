--- conflicted
+++ resolved
@@ -964,13 +964,8 @@
 
             let cttz_id = Intrinsic::find("llvm.cttz").expect("llvm.cttz not in Intrinsic list");
             cttz_id
-<<<<<<< HEAD
-                .get_declaration(llvm_mod, &[ctx.i8_type().into()])
-                .expect("Couldn't declare llvm.cttz.i8");
-=======
                 .get_declaration(&llvm_mod, &[ctx.i64_type().into()])
                 .expect("Couldn't declare llvm.cttz.i64");
->>>>>>> d927306c
 
             let cttz_i64 = llvm_mod
                 .get_function("llvm.cttz.i64")
